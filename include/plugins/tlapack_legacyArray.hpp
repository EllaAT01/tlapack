--- conflicted
+++ resolved
@@ -8,11 +8,8 @@
 #define __TLAPACK_LEGACYARRAY_HH__
 
 #include <utility>
-<<<<<<< HEAD
 #include <type_traits>
-=======
 #include <assert.h>
->>>>>>> b5a07f6a
 
 #include "legacy_api/legacyArray.hpp"
 #include "blas/arrayTraits.hpp"
@@ -145,15 +142,11 @@
         typename std::enable_if< isSlice(SliceSpecRow) && isSlice(SliceSpecCol), int >::type = 0
     >
     inline constexpr auto
-<<<<<<< HEAD
     slice( const legacyMatrix<T,layout>& A, SliceSpecRow&& rows, SliceSpecCol&& cols ) noexcept {
-=======
-    submatrix( const legacyMatrix<T,layout>& A, SliceSpecRow&& rows, SliceSpecCol&& cols ) noexcept {
         assert( rows.first >= 0 and rows.first < nrows(A));
         assert( rows.second >= 0 and rows.second <= nrows(A));
         assert( cols.first >= 0 and cols.first < ncols(A));
         assert( cols.second >= 0 and cols.second <= ncols(A));
->>>>>>> b5a07f6a
         return legacyMatrix<T,layout>(
             rows.second-rows.first, cols.second-cols.first,
             &A(rows.first,cols.first), A.ldim
@@ -253,13 +246,9 @@
     // slice
     template< typename T, typename int_t, Direction direction, class SliceSpec >
     inline constexpr auto
-<<<<<<< HEAD
     slice( const legacyVector<T,int_t,direction>& v, SliceSpec&& rows ) noexcept {
-=======
-    subvector( const legacyVector<T,int_t,direction>& v, SliceSpec&& rows ) noexcept {
         assert( rows.first >= 0 and rows.first < size(v));
         assert( rows.second >= 0 and rows.second <= size(v));
->>>>>>> b5a07f6a
         return legacyVector<T,int_t,direction>( rows.second-rows.first, &v[rows.first], v.inc );
     }
 
