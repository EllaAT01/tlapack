--- conflicted
+++ resolved
@@ -109,13 +109,8 @@
         if (j < k - 1 || k < m) {
             // Apply H(j) to A(j+1:m,j:n) from the right
             auto Q11 = slice(A, range(j + 1, m), range(j, n));
-<<<<<<< HEAD
-            larf_work(Side::Right, FORWARD, ROWWISE_STORAGE, w, tauw[j], Q11,
+            larf_work(RIGHT_SIDE, FORWARD, ROWWISE_STORAGE, w, tauw[j], Q11,
                       work);
-=======
-            larf(RIGHT_SIDE, FORWARD, ROWWISE_STORAGE, w, tauw[j], Q11,
-                 larfOpts);
->>>>>>> 2dbae4e0
         }
     }
 
